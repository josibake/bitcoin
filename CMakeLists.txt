# Copyright (c) 2023-present The Bitcoin Core developers
# Distributed under the MIT software license, see the accompanying
# file COPYING or https://opensource.org/license/mit/.

# Ubuntu 22.04 LTS Jammy Jellyfish, https://wiki.ubuntu.com/Releases, EOSS in June 2027:
#  - CMake 3.22.1, https://packages.ubuntu.com/jammy/cmake
#
# Centos Stream 9, https://www.centos.org/cl-vs-cs/#end-of-life, EOL in May 2027:
#  - CMake 3.26.5, https://mirror.stream.centos.org/9-stream/AppStream/x86_64/os/Packages/
cmake_minimum_required(VERSION 3.22)

if (${CMAKE_SOURCE_DIR} STREQUAL ${CMAKE_BINARY_DIR})
  message(FATAL_ERROR "In-source builds are not allowed.")
endif()

#=============================
# Project / Package metadata
#=============================
set(CLIENT_NAME "Bitcoin Core")
set(CLIENT_VERSION_MAJOR 28)
set(CLIENT_VERSION_MINOR 99)
set(CLIENT_VERSION_BUILD 0)
set(CLIENT_VERSION_RC 0)
set(CLIENT_VERSION_IS_RELEASE "false")
set(COPYRIGHT_YEAR "2024")

# During the enabling of the CXX and CXXOBJ languages, we modify
# CMake's compiler/linker invocation strings by appending the content
# of the user-defined `APPEND_*` variables, which allows overriding
# any flag. We also ensure that the APPEND_* flags are considered
# during CMake's tests, which use the `try_compile()` command.
#
# CMake's docs state that the `CMAKE_TRY_COMPILE_PLATFORM_VARIABLES`
# variable "is meant to be set by CMake's platform information modules
# for the current toolchain, or by a toolchain file." We do our best
# to set it before the `project()` command.
set(CMAKE_TRY_COMPILE_PLATFORM_VARIABLES
  CMAKE_CXX_COMPILE_OBJECT
  CMAKE_OBJCXX_COMPILE_OBJECT
  CMAKE_CXX_LINK_EXECUTABLE
)

project(BitcoinCore
  VERSION ${CLIENT_VERSION_MAJOR}.${CLIENT_VERSION_MINOR}.${CLIENT_VERSION_BUILD}
  DESCRIPTION "Bitcoin client software"
  HOMEPAGE_URL "https://bitcoincore.org/"
  LANGUAGES NONE
)

set(CLIENT_VERSION_STRING ${PROJECT_VERSION})
if(CLIENT_VERSION_RC GREATER 0)
  string(APPEND CLIENT_VERSION_STRING "rc${CLIENT_VERSION_RC}")
endif()

set(COPYRIGHT_HOLDERS "The %s developers")
set(COPYRIGHT_HOLDERS_FINAL "The ${CLIENT_NAME} developers")
set(CLIENT_BUGREPORT "https://github.com/bitcoin/bitcoin/issues")

#=============================
# Language setup
#=============================
if(CMAKE_SYSTEM_NAME STREQUAL "Darwin" AND NOT CMAKE_HOST_APPLE)
  # We do not use the install_name_tool when cross-compiling for macOS.
  # So disable this tool check in further enable_language() commands.
  set(CMAKE_PLATFORM_HAS_INSTALLNAME FALSE)
endif()
enable_language(CXX)
set(CMAKE_CXX_STANDARD 20)
set(CMAKE_CXX_STANDARD_REQUIRED ON)
set(CMAKE_CXX_EXTENSIONS OFF)

list(APPEND CMAKE_MODULE_PATH ${PROJECT_SOURCE_DIR}/cmake/module)

#=============================
# Configurable options
#=============================
include(CMakeDependentOption)
# When adding a new option, end the <help_text> with a full stop for consistency.
option(BUILD_DAEMON "Build bitcoind executable." ON)
option(BUILD_GUI "Build bitcoin-qt executable." OFF)
option(BUILD_CLI "Build bitcoin-cli executable." ON)

option(BUILD_TESTS "Build test_bitcoin executable." ON)
option(BUILD_TX "Build bitcoin-tx executable." ${BUILD_TESTS})
option(BUILD_UTIL "Build bitcoin-util executable." ${BUILD_TESTS})

option(BUILD_UTIL_CHAINSTATE "Build experimental bitcoin-chainstate executable." OFF)
option(BUILD_KERNEL_LIB "Build experimental bitcoinkernel library." ${BUILD_UTIL_CHAINSTATE})

option(ENABLE_WALLET "Enable wallet." ON)
option(WITH_SQLITE "Enable SQLite wallet support." ${ENABLE_WALLET})
if(WITH_SQLITE)
  if(VCPKG_TARGET_TRIPLET)
    # Use of the `unofficial::` namespace is a vcpkg package manager convention.
    find_package(unofficial-sqlite3 CONFIG REQUIRED)
  else()
    find_package(SQLite3 3.7.17 REQUIRED)
  endif()
  set(USE_SQLITE ON)
endif()
option(WITH_BDB "Enable Berkeley DB (BDB) wallet support." OFF)
cmake_dependent_option(WARN_INCOMPATIBLE_BDB "Warn when using a Berkeley DB (BDB) version other than 4.8." ON "WITH_BDB" OFF)
if(WITH_BDB)
  find_package(BerkeleyDB 4.8 MODULE REQUIRED)
  set(USE_BDB ON)
  if(NOT BerkeleyDB_VERSION VERSION_EQUAL 4.8)
    message(WARNING "Found Berkeley DB (BDB) other than 4.8.\n"
                    "BDB (legacy) wallets opened by this build will not be portable!"
    )
    if(WARN_INCOMPATIBLE_BDB)
      message(WARNING "If this is intended, pass \"-DWARN_INCOMPATIBLE_BDB=OFF\".\n"
                      "Passing \"-DWITH_BDB=OFF\" will suppress this warning."
      )
    endif()
  endif()
endif()
cmake_dependent_option(BUILD_WALLET_TOOL "Build bitcoin-wallet tool." ${BUILD_TESTS} "ENABLE_WALLET" OFF)

option(ENABLE_HARDENING "Attempt to harden the resulting executables." ON)
option(REDUCE_EXPORTS "Attempt to reduce exported symbols in the resulting executables." OFF)
option(WERROR "Treat compiler warnings as errors." OFF)
option(WITH_CCACHE "Attempt to use ccache for compiling." ON)

option(WITH_ZMQ "Enable ZMQ notifications." OFF)
if(WITH_ZMQ)
  find_package(ZeroMQ 4.0.0 MODULE REQUIRED)
endif()

option(WITH_USDT "Enable tracepoints for Userspace, Statically Defined Tracing." OFF)
if(WITH_USDT)
  find_package(USDT MODULE REQUIRED)
endif()

option(WITH_MDBX "Enable libmdbx for the coindsb." ON)
if(WITH_MDBX)
  add_subdirectory(src/libmdbx)
  if(NOT TARGET mdbx-static)
    message(FATAL_ERROR "libmdbx target not found")
  endif()
endif()

cmake_dependent_option(ENABLE_EXTERNAL_SIGNER "Enable external signer support." ON "NOT WIN32" OFF)

cmake_dependent_option(WITH_QRENCODE "Enable QR code support." ON "BUILD_GUI" OFF)
if(WITH_QRENCODE)
  find_package(PkgConfig REQUIRED)
  pkg_check_modules(libqrencode REQUIRED IMPORTED_TARGET libqrencode)
  set(USE_QRCODE TRUE)
endif()

cmake_dependent_option(WITH_DBUS "Enable DBus support." ON "CMAKE_SYSTEM_NAME STREQUAL \"Linux\" AND BUILD_GUI" OFF)

option(WITH_MULTIPROCESS "Build multiprocess bitcoin-node and bitcoin-gui executables in addition to monolithic bitcoind and bitcoin-qt executables. Requires libmultiprocess library. Experimental." OFF)
if(WITH_MULTIPROCESS)
  find_package(Libmultiprocess COMPONENTS Lib)
  find_package(LibmultiprocessNative COMPONENTS Bin
    NAMES Libmultiprocess
  )
endif()

cmake_dependent_option(BUILD_GUI_TESTS "Build test_bitcoin-qt executable." ON "BUILD_GUI;BUILD_TESTS" OFF)
if(BUILD_GUI)
  set(qt_components Core Gui Widgets LinguistTools)
  if(ENABLE_WALLET)
    list(APPEND qt_components Network)
  endif()
  if(WITH_DBUS)
    list(APPEND qt_components DBus)
    set(USE_DBUS TRUE)
  endif()
  if(BUILD_GUI_TESTS)
    list(APPEND qt_components Test)
  endif()
  find_package(Qt 5.11.3 MODULE REQUIRED
    COMPONENTS ${qt_components}
  )
  unset(qt_components)
endif()

option(BUILD_BENCH "Build bench_bitcoin executable." OFF)
option(BUILD_FUZZ_BINARY "Build fuzz binary." OFF)
option(BUILD_FOR_FUZZING "Build for fuzzing. Enabling this will disable all other targets and override BUILD_FUZZ_BINARY." OFF)

option(INSTALL_MAN "Install man pages." ON)

set(APPEND_CPPFLAGS "" CACHE STRING "Preprocessor flags that are appended to the command line after all other flags added by the build system. This variable is intended for debugging and special builds.")
set(APPEND_CFLAGS "" CACHE STRING "C compiler flags that are appended to the command line after all other flags added by the build system. This variable is intended for debugging and special builds.")
set(APPEND_CXXFLAGS "" CACHE STRING "(Objective) C++ compiler flags that are appended to the command line after all other flags added by the build system. This variable is intended for debugging and special builds.")
set(APPEND_LDFLAGS "" CACHE STRING "Linker flags that are appended to the command line after all other flags added by the build system. This variable is intended for debugging and special builds.")
# Appending to this low-level rule variables is the only way to
# guarantee that the flags appear at the end of the command line.
string(APPEND CMAKE_CXX_COMPILE_OBJECT " ${APPEND_CPPFLAGS} ${APPEND_CXXFLAGS}")
string(APPEND CMAKE_CXX_CREATE_SHARED_LIBRARY " ${APPEND_LDFLAGS}")
string(APPEND CMAKE_CXX_LINK_EXECUTABLE " ${APPEND_LDFLAGS}")

set(configure_warnings)

include(CheckPIESupported)
check_pie_supported(OUTPUT_VARIABLE check_pie_output LANGUAGES CXX)
if(CMAKE_CXX_LINK_PIE_SUPPORTED)
  set(CMAKE_POSITION_INDEPENDENT_CODE ON)
elseif(NOT WIN32)
  # The warning is superfluous for Windows.
  message(WARNING "PIE is not supported at link time: ${check_pie_output}")
  list(APPEND configure_warnings "Position independent code disabled.")
endif()
unset(check_pie_output)

# The core_interface library aims to encapsulate common build flags.
# It is a usage requirement for all targets except for secp256k1, which
# gets its flags by other means.
add_library(core_interface INTERFACE)
add_library(core_interface_relwithdebinfo INTERFACE)
add_library(core_interface_debug INTERFACE)
target_link_libraries(core_interface INTERFACE
  $<$<CONFIG:RelWithDebInfo>:core_interface_relwithdebinfo>
  $<$<CONFIG:Debug>:core_interface_debug>
)

if(BUILD_FOR_FUZZING)
  message(WARNING "BUILD_FOR_FUZZING=ON will disable all other targets and force BUILD_FUZZ_BINARY=ON.")
  set(BUILD_DAEMON OFF)
  set(BUILD_CLI OFF)
  set(BUILD_TX OFF)
  set(BUILD_UTIL OFF)
  set(BUILD_UTIL_CHAINSTATE OFF)
  set(BUILD_KERNEL_LIB OFF)
  set(BUILD_WALLET_TOOL OFF)
  set(BUILD_GUI OFF)
  set(ENABLE_EXTERNAL_SIGNER OFF)
<<<<<<< HEAD
  set(WITH_MDBX OFF)
  set(WITH_MINIUPNPC OFF)
=======
>>>>>>> 3187b252
  set(WITH_ZMQ OFF)
  set(BUILD_TESTS OFF)
  set(BUILD_GUI_TESTS OFF)
  set(BUILD_BENCH OFF)
  set(BUILD_FUZZ_BINARY ON)
endif()

include(ProcessConfigurations)

include(TryAppendCXXFlags)
include(TryAppendLinkerFlag)

if(WIN32)
  #[=[
  This build system supports two ways to build binaries for Windows.

  1. Building on Windows using MSVC.
  Implementation notes:
  - /DWIN32 and /D_WINDOWS definitions are included into the CMAKE_CXX_FLAGS_INIT
    and CMAKE_CXX_FLAGS_INIT variables by default.
  - A run-time library is selected using the CMAKE_MSVC_RUNTIME_LIBRARY variable.
  - MSVC-specific options, for example, /Zc:__cplusplus, are additionally required.

  2. Cross-compiling using MinGW.
  Implementation notes:
  - WIN32 and _WINDOWS definitions must be provided explicitly.
  - A run-time library must be specified explicitly using _MT definition.
  ]=]

  target_compile_definitions(core_interface INTERFACE
    _WIN32_WINNT=0x0601
    _WIN32_IE=0x0501
    WIN32_LEAN_AND_MEAN
    NOMINMAX
  )

  if(MSVC)
    if(VCPKG_TARGET_TRIPLET MATCHES "-static")
      set(msvc_library_linkage "")
    else()
      set(msvc_library_linkage "DLL")
    endif()
    set(CMAKE_MSVC_RUNTIME_LIBRARY "MultiThreaded$<$<CONFIG:Debug>:Debug>${msvc_library_linkage}")
    unset(msvc_library_linkage)

    target_compile_definitions(core_interface INTERFACE
      _UNICODE;UNICODE
    )
    target_compile_options(core_interface INTERFACE
      /utf-8
      /Zc:preprocessor
      /Zc:__cplusplus
      /sdl
    )
    # Improve parallelism in MSBuild.
    # See: https://devblogs.microsoft.com/cppblog/improved-parallelism-in-msbuild/.
    list(APPEND CMAKE_VS_GLOBALS "UseMultiToolTask=true")
  endif()

  if(MINGW)
    target_compile_definitions(core_interface INTERFACE
      WIN32
      _WINDOWS
      _MT
    )
    # Avoid the use of aligned vector instructions when building for Windows.
    # See https://gcc.gnu.org/bugzilla/show_bug.cgi?id=54412.
    try_append_cxx_flags("-Wa,-muse-unaligned-vector-move" TARGET core_interface SKIP_LINK)
    try_append_linker_flag("-static" TARGET core_interface)
    # We require Windows 7 (NT 6.1) or later.
    try_append_linker_flag("-Wl,--major-subsystem-version,6" TARGET core_interface)
    try_append_linker_flag("-Wl,--minor-subsystem-version,1" TARGET core_interface)
  endif()
endif()

# Use 64-bit off_t on 32-bit Linux.
if (CMAKE_SYSTEM_NAME STREQUAL "Linux" AND CMAKE_SIZEOF_VOID_P EQUAL 4)
  # Ensure 64-bit offsets are used for filesystem accesses for 32-bit compilation.
  target_compile_definitions(core_interface INTERFACE
    _FILE_OFFSET_BITS=64
  )
endif()

if(CMAKE_SYSTEM_NAME STREQUAL "Darwin")
  target_compile_definitions(core_interface INTERFACE OBJC_OLD_DISPATCH_PROTOTYPES=0)
  # These flags are specific to ld64, and may cause issues with other linkers.
  # For example: GNU ld will interpret -dead_strip as -de and then try and use
  # "ad_strip" as the symbol for the entry point.
  try_append_linker_flag("-Wl,-dead_strip" TARGET core_interface)
  try_append_linker_flag("-Wl,-dead_strip_dylibs" TARGET core_interface)
  if(CMAKE_HOST_APPLE)
    try_append_linker_flag("-Wl,-headerpad_max_install_names" TARGET core_interface)
  endif()
endif()

set(THREADS_PREFER_PTHREAD_FLAG ON)
find_package(Threads REQUIRED)
target_link_libraries(core_interface INTERFACE
  Threads::Threads
)

add_library(sanitize_interface INTERFACE)
target_link_libraries(core_interface INTERFACE sanitize_interface)
if(SANITIZERS)
  # First check if the compiler accepts flags. If an incompatible pair like
  # -fsanitize=address,thread is used here, this check will fail. This will also
  # fail if a bad argument is passed, e.g. -fsanitize=undfeined
  try_append_cxx_flags("-fsanitize=${SANITIZERS}" TARGET sanitize_interface
    RESULT_VAR cxx_supports_sanitizers
    SKIP_LINK
  )
  if(NOT cxx_supports_sanitizers)
    message(FATAL_ERROR "Compiler did not accept requested flags.")
  endif()

  # Some compilers (e.g. GCC) require additional libraries like libasan,
  # libtsan, libubsan, etc. Make sure linking still works with the sanitize
  # flag. This is a separate check so we can give a better error message when
  # the sanitize flags are supported by the compiler but the actual sanitizer
  # libs are missing.
  try_append_linker_flag("-fsanitize=${SANITIZERS}" VAR SANITIZER_LDFLAGS
    SOURCE "
      #include <cstdint>
      #include <cstddef>
      extern \"C\" int LLVMFuzzerTestOneInput(const uint8_t* data, size_t size) { return 0; }
      __attribute__((weak)) // allow for libFuzzer linking
      int main() { return 0; }
    "
    RESULT_VAR linker_supports_sanitizers
  )
  if(NOT linker_supports_sanitizers)
    message(FATAL_ERROR "Linker did not accept requested flags, you are missing required libraries.")
  endif()
endif()
target_link_options(sanitize_interface INTERFACE ${SANITIZER_LDFLAGS})

if(BUILD_FUZZ_BINARY)
  include(CheckSourceCompilesAndLinks)
  check_cxx_source_links_with_flags("${SANITIZER_LDFLAGS}" "
      #include <cstdint>
      #include <cstddef>
      extern \"C\" int LLVMFuzzerTestOneInput(const uint8_t* data, size_t size) { return 0; }
      // No main() function.
    " FUZZ_BINARY_LINKS_WITHOUT_MAIN_FUNCTION
  )
endif()

include(AddBoostIfNeeded)
add_boost_if_needed()

if(BUILD_DAEMON OR BUILD_GUI OR BUILD_CLI OR BUILD_TESTS OR BUILD_BENCH OR BUILD_FUZZ_BINARY)
  find_package(Libevent 2.1.8 MODULE REQUIRED)
endif()

include(cmake/introspection.cmake)

include(cmake/ccache.cmake)

add_library(warn_interface INTERFACE)
target_link_libraries(core_interface INTERFACE warn_interface)
if(MSVC)
  try_append_cxx_flags("/W3" TARGET warn_interface SKIP_LINK)
  try_append_cxx_flags("/wd4018" TARGET warn_interface SKIP_LINK)
  try_append_cxx_flags("/wd4244" TARGET warn_interface SKIP_LINK)
  try_append_cxx_flags("/wd4267" TARGET warn_interface SKIP_LINK)
  try_append_cxx_flags("/wd4715" TARGET warn_interface SKIP_LINK)
  try_append_cxx_flags("/wd4805" TARGET warn_interface SKIP_LINK)
  target_compile_definitions(warn_interface INTERFACE
    _CRT_SECURE_NO_WARNINGS
    _SILENCE_CXX17_CODECVT_HEADER_DEPRECATION_WARNING
  )
else()
  try_append_cxx_flags("-Wall" TARGET warn_interface SKIP_LINK)
  try_append_cxx_flags("-Wextra" TARGET warn_interface SKIP_LINK)
  try_append_cxx_flags("-Wgnu" TARGET warn_interface SKIP_LINK)
  # Some compilers will ignore -Wformat-security without -Wformat, so just combine the two here.
  try_append_cxx_flags("-Wformat -Wformat-security" TARGET warn_interface SKIP_LINK)
  try_append_cxx_flags("-Wvla" TARGET warn_interface SKIP_LINK)
  try_append_cxx_flags("-Wshadow-field" TARGET warn_interface SKIP_LINK)
  try_append_cxx_flags("-Wthread-safety" TARGET warn_interface SKIP_LINK)
  try_append_cxx_flags("-Wloop-analysis" TARGET warn_interface SKIP_LINK)
  try_append_cxx_flags("-Wredundant-decls" TARGET warn_interface SKIP_LINK)
  try_append_cxx_flags("-Wunused-member-function" TARGET warn_interface SKIP_LINK)
  try_append_cxx_flags("-Wdate-time" TARGET warn_interface SKIP_LINK)
  try_append_cxx_flags("-Wconditional-uninitialized" TARGET warn_interface SKIP_LINK)
  try_append_cxx_flags("-Wduplicated-branches" TARGET warn_interface SKIP_LINK)
  try_append_cxx_flags("-Wduplicated-cond" TARGET warn_interface SKIP_LINK)
  try_append_cxx_flags("-Wlogical-op" TARGET warn_interface SKIP_LINK)
  try_append_cxx_flags("-Woverloaded-virtual" TARGET warn_interface SKIP_LINK)
  try_append_cxx_flags("-Wsuggest-override" TARGET warn_interface SKIP_LINK)
  try_append_cxx_flags("-Wimplicit-fallthrough" TARGET warn_interface SKIP_LINK)
  try_append_cxx_flags("-Wunreachable-code" TARGET warn_interface SKIP_LINK)
  try_append_cxx_flags("-Wdocumentation" TARGET warn_interface SKIP_LINK)
  try_append_cxx_flags("-Wself-assign" TARGET warn_interface SKIP_LINK)
  try_append_cxx_flags("-Wundef" TARGET warn_interface SKIP_LINK)

  # Some compilers (gcc) ignore unknown -Wno-* options, but warn about all
  # unknown options if any other warning is produced. Test the -Wfoo case, and
  # set the -Wno-foo case if it works.
  try_append_cxx_flags("-Wunused-parameter" TARGET warn_interface SKIP_LINK
    IF_CHECK_PASSED "-Wno-unused-parameter"
  )
endif()

configure_file(cmake/script/Coverage.cmake Coverage.cmake USE_SOURCE_PERMISSIONS COPYONLY)
configure_file(cmake/script/CoverageFuzz.cmake CoverageFuzz.cmake USE_SOURCE_PERMISSIONS COPYONLY)
configure_file(cmake/script/CoverageInclude.cmake.in CoverageInclude.cmake USE_SOURCE_PERMISSIONS @ONLY)
configure_file(contrib/filter-lcov.py filter-lcov.py USE_SOURCE_PERMISSIONS COPYONLY)

# Don't allow extended (non-ASCII) symbols in identifiers. This is easier for code review.
try_append_cxx_flags("-fno-extended-identifiers" TARGET core_interface SKIP_LINK)

# Currently all versions of gcc are subject to a class of bugs, see the
# gccbug_90348 test case (only reproduces on GCC 11 and earlier) and
# https://gcc.gnu.org/bugzilla/show_bug.cgi?id=111843. To work around that, set
# -fstack-reuse=none for all gcc builds. (Only gcc understands this flag).
try_append_cxx_flags("-fstack-reuse=none" TARGET core_interface)

if(ENABLE_HARDENING)
  add_library(hardening_interface INTERFACE)
  target_link_libraries(core_interface INTERFACE hardening_interface)
  if(MSVC)
    try_append_linker_flag("/DYNAMICBASE" TARGET hardening_interface)
    try_append_linker_flag("/HIGHENTROPYVA" TARGET hardening_interface)
    try_append_linker_flag("/NXCOMPAT" TARGET hardening_interface)
  else()

    # _FORTIFY_SOURCE requires that there is some level of optimization,
    # otherwise it does nothing and just creates a compiler warning.
    try_append_cxx_flags("-U_FORTIFY_SOURCE -D_FORTIFY_SOURCE=3"
      RESULT_VAR cxx_supports_fortify_source
      SOURCE "int main() {
              # if !defined __OPTIMIZE__ || __OPTIMIZE__ <= 0
                #error
              #endif
              }"
    )
    if(cxx_supports_fortify_source)
      target_compile_options(hardening_interface INTERFACE
        -U_FORTIFY_SOURCE
        -D_FORTIFY_SOURCE=3
      )
    endif()
    unset(cxx_supports_fortify_source)

    try_append_cxx_flags("-Wstack-protector" TARGET hardening_interface SKIP_LINK)
    try_append_cxx_flags("-fstack-protector-all" TARGET hardening_interface)
    try_append_cxx_flags("-fcf-protection=full" TARGET hardening_interface)

    if(MINGW)
      # stack-clash-protection doesn't compile with GCC 10 and earlier.
      # In any case, it is a no-op for Windows.
      # See https://gcc.gnu.org/bugzilla/show_bug.cgi?id=90458 for more details.
    else()
      try_append_cxx_flags("-fstack-clash-protection" TARGET hardening_interface)
    endif()

    if(CMAKE_SYSTEM_PROCESSOR STREQUAL "aarch64" OR CMAKE_SYSTEM_PROCESSOR STREQUAL "arm64")
      if(CMAKE_SYSTEM_NAME STREQUAL "Darwin")
        try_append_cxx_flags("-mbranch-protection=bti" TARGET hardening_interface SKIP_LINK)
      else()
        try_append_cxx_flags("-mbranch-protection=standard" TARGET hardening_interface SKIP_LINK)
      endif()
    endif()

    try_append_linker_flag("-Wl,--enable-reloc-section" TARGET hardening_interface)
    try_append_linker_flag("-Wl,--dynamicbase" TARGET hardening_interface)
    try_append_linker_flag("-Wl,--nxcompat" TARGET hardening_interface)
    try_append_linker_flag("-Wl,--high-entropy-va" TARGET hardening_interface)
    try_append_linker_flag("-Wl,-z,relro" TARGET hardening_interface)
    try_append_linker_flag("-Wl,-z,now" TARGET hardening_interface)
    try_append_linker_flag("-Wl,-z,separate-code" TARGET hardening_interface)
    if(CMAKE_SYSTEM_NAME STREQUAL "Darwin")
      try_append_linker_flag("-Wl,-fixup_chains" TARGET hardening_interface)
    endif()
  endif()
endif()

if(REDUCE_EXPORTS)
  set(CMAKE_CXX_VISIBILITY_PRESET hidden)
  try_append_linker_flag("-Wl,--exclude-libs,ALL" TARGET core_interface)
  try_append_linker_flag("-Wl,-no_exported_symbols" VAR CMAKE_EXE_LINKER_FLAGS)
endif()

if(WERROR)
  if(MSVC)
    set(werror_flag "/WX")
  else()
    set(werror_flag "-Werror")
  endif()
  try_append_cxx_flags(${werror_flag} TARGET core_interface SKIP_LINK RESULT_VAR compiler_supports_werror)
  if(NOT compiler_supports_werror)
    message(FATAL_ERROR "WERROR set but ${werror_flag} is not usable.")
  endif()
  unset(werror_flag)
endif()

find_package(Python3 3.10 COMPONENTS Interpreter)
if(Python3_EXECUTABLE)
  set(PYTHON_COMMAND ${Python3_EXECUTABLE})
else()
  list(APPEND configure_warnings
    "Minimum required Python not found. Utils and rpcauth tests are disabled."
  )
endif()

target_compile_definitions(core_interface INTERFACE ${DEPENDS_COMPILE_DEFINITIONS})
target_compile_definitions(core_interface_relwithdebinfo INTERFACE ${DEPENDS_COMPILE_DEFINITIONS_RELWITHDEBINFO})
target_compile_definitions(core_interface_debug INTERFACE ${DEPENDS_COMPILE_DEFINITIONS_DEBUG})

# If the {CXX,LD}FLAGS environment variables are defined during building depends
# and configuring this build system, their content might be duplicated.
if(DEFINED ENV{CXXFLAGS})
  deduplicate_flags(CMAKE_CXX_FLAGS)
endif()
if(DEFINED ENV{LDFLAGS})
  deduplicate_flags(CMAKE_EXE_LINKER_FLAGS)
endif()

if(BUILD_TESTS)
  enable_testing()
endif()

if(CMAKE_VERSION VERSION_GREATER_EQUAL 3.29)
  # have "make test" depend on "make all"
  set(CMAKE_SKIP_TEST_ALL_DEPENDENCY FALSE)
endif()

# TODO: The `CMAKE_SKIP_BUILD_RPATH` variable setting can be deleted
#       in the future after reordering Guix script commands to
#       perform binary checks after the installation step.
# Relevant discussions:
# - https://github.com/hebasto/bitcoin/pull/236#issuecomment-2183120953
# - https://github.com/bitcoin/bitcoin/pull/30312#issuecomment-2191235833
set(CMAKE_SKIP_BUILD_RPATH TRUE)
set(CMAKE_SKIP_INSTALL_RPATH TRUE)
add_subdirectory(test)
add_subdirectory(doc)

include(cmake/crc32c.cmake)
include(cmake/leveldb.cmake)
include(cmake/minisketch.cmake)
add_subdirectory(src)

include(cmake/tests.cmake)

include(Maintenance)
setup_split_debug_script()
add_maintenance_targets()
add_windows_deploy_target()
add_macos_deploy_target()

message("\n")
message("Configure summary")
message("=================")
message("Executables:")
message("  bitcoind ............................ ${BUILD_DAEMON}")
message("  bitcoin-node (multiprocess) ......... ${WITH_MULTIPROCESS}")
message("  bitcoin-qt (GUI) .................... ${BUILD_GUI}")
if(BUILD_GUI AND WITH_MULTIPROCESS)
  set(bitcoin_gui_status ON)
else()
  set(bitcoin_gui_status OFF)
endif()
message("  bitcoin-gui (GUI, multiprocess) ..... ${bitcoin_gui_status}")
message("  bitcoin-cli ......................... ${BUILD_CLI}")
message("  bitcoin-tx .......................... ${BUILD_TX}")
message("  bitcoin-util ........................ ${BUILD_UTIL}")
message("  bitcoin-wallet ...................... ${BUILD_WALLET_TOOL}")
message("  bitcoin-chainstate (experimental) ... ${BUILD_UTIL_CHAINSTATE}")
message("  libbitcoinkernel (experimental) ..... ${BUILD_KERNEL_LIB}")
message("Optional features:")
message("  wallet support ...................... ${ENABLE_WALLET}")
if(ENABLE_WALLET)
  message("   - descriptor wallets (SQLite) ...... ${WITH_SQLITE}")
  message("   - legacy wallets (Berkeley DB) ..... ${WITH_BDB}")
endif()
message("  external signer ..................... ${ENABLE_EXTERNAL_SIGNER}")
message("  ZeroMQ .............................. ${WITH_ZMQ}")
message("  USDT tracing ........................ ${WITH_USDT}")
message("  QR code (GUI) ....................... ${WITH_QRENCODE}")
message("  DBus (GUI, Linux only) .............. ${WITH_DBUS}")
message("  libmdbx coinsdb        .............. ${WITH_MDBX}")
message("Tests:")
message("  test_bitcoin ........................ ${BUILD_TESTS}")
message("  test_bitcoin-qt ..................... ${BUILD_GUI_TESTS}")
message("  bench_bitcoin ....................... ${BUILD_BENCH}")
message("  fuzz binary ......................... ${BUILD_FUZZ_BINARY}")
message("")
if(CMAKE_CROSSCOMPILING)
  set(cross_status "TRUE, for ${CMAKE_SYSTEM_NAME}, ${CMAKE_SYSTEM_PROCESSOR}")
else()
  set(cross_status "FALSE")
endif()
message("Cross compiling ....................... ${cross_status}")
message("C++ compiler .......................... ${CMAKE_CXX_COMPILER_ID} ${CMAKE_CXX_COMPILER_VERSION}, ${CMAKE_CXX_COMPILER}")
include(FlagsSummary)
flags_summary()
message("Attempt to harden executables ......... ${ENABLE_HARDENING}")
message("Treat compiler warnings as errors ..... ${WERROR}")
message("Use ccache for compiling .............. ${WITH_CCACHE}")
message("\n")
if(configure_warnings)
    message("  ******\n")
    foreach(warning IN LISTS configure_warnings)
      message(WARNING "${warning}")
    endforeach()
    message("  ******\n")
endif()

# We want all build properties to be encapsulated properly.
include(WarnAboutGlobalProperties)<|MERGE_RESOLUTION|>--- conflicted
+++ resolved
@@ -228,11 +228,7 @@
   set(BUILD_WALLET_TOOL OFF)
   set(BUILD_GUI OFF)
   set(ENABLE_EXTERNAL_SIGNER OFF)
-<<<<<<< HEAD
   set(WITH_MDBX OFF)
-  set(WITH_MINIUPNPC OFF)
-=======
->>>>>>> 3187b252
   set(WITH_ZMQ OFF)
   set(BUILD_TESTS OFF)
   set(BUILD_GUI_TESTS OFF)
