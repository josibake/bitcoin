--- conflicted
+++ resolved
@@ -121,18 +121,13 @@
 
         # verify the wallet received the correct amount
         assert_equal(wallet.getbalance(), send_amount)
-<<<<<<< HEAD
         tx = wallet.gettransaction(txid)
-=======
-        wallet.gettransaction(txid)
->>>>>>> d1a2a4f0
         self.nodes[0].unloadwallet("persistence_test")
 
         # reopen the wallet - currently failing at this step
         self.nodes[0].loadwallet("persistence_test")
         wallet = self.nodes[0].get_wallet_rpc("persistence_test")
         assert_equal(wallet.getbalance(), send_amount)
-<<<<<<< HEAD
         loaded_tx = wallet.gettransaction(txid)
         assert_equal(tx, loaded_tx)
 
@@ -188,13 +183,8 @@
         assert_equal(wallet.getbalance(), 0)
         self.generate(self.nodes[0], 1)
         assert_approx(wallet.getbalance(), 49.99, 0.0001)
-
-=======
-        wallet.gettransaction(txid)
-
-        self.log.info("Wallet persistence verified successfully")
-
->>>>>>> d1a2a4f0
+        
+        
     def run_test(self):
         self.def_wallet = self.nodes[0].get_wallet_rpc(self.default_wallet_name)
         self.generate(self.nodes[0], 102)
@@ -205,10 +195,8 @@
         self.test_encrypting_unencrypted()
         self.test_basic()
         self.test_wallet_persistence()
-<<<<<<< HEAD
         self.test_import_rescan()
-=======
->>>>>>> d1a2a4f0
+
 
 
 if __name__ == '__main__':
